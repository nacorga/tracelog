--- conflicted
+++ resolved
@@ -1,11 +1,6 @@
 import { AppConfig, ApiConfig } from '../types';
-<<<<<<< HEAD
-import { DEFAULT_TRACKING_API_CONFIG } from '../constants';
 import { sanitizeApiConfig, isValidUrl, buildDynamicApiUrl } from '../utils';
-=======
 import { DEFAULT_TRACKING_API_CONFIG, FETCH_TIMEOUT_MS, MAX_FETCH_ATTEMPTS } from '../constants';
-import { sanitizeApiConfig, isValidUrl } from '../utils';
->>>>>>> fe52d567
 import { VERSION } from '../version';
 import { IRateLimiter } from './rate-limiter';
 
